import logging

import aiohttp

from aiogram import Bot, types
from aiogram.dispatcher import Dispatcher
from aiogram.types import ParseMode
from aiogram.utils.emoji import emojize
from aiogram.utils.executor import start_polling
from aiogram.utils.markdown import bold, code, italic, text

# Configure bot here
<<<<<<< HEAD
API_TOKEN = "BOT TOKEN HERE"
PROXY_URL = "http://PROXY_URL"  # Or 'socks5://...'
=======
API_TOKEN = 'BOT_TOKEN_HERE'
PROXY_URL = 'http://PROXY_URL'  # Or 'socks5://host:port'
>>>>>>> d5f5cea6

# NOTE: If authentication is required in your proxy then uncomment next line and change login/password for it
# PROXY_AUTH = aiohttp.BasicAuth(login='login', password='password')
# And add `proxy_auth=PROXY_AUTH` argument in line 30, like this:
# >>> bot = Bot(token=API_TOKEN, proxy=PROXY_URL, proxy_auth=PROXY_AUTH)
# Also you can use Socks5 proxy but you need manually install aiohttp_socks package.

# Get my ip URL
GET_IP_URL = "http://bot.whatismyipaddress.com/"

logging.basicConfig(level=logging.INFO)

bot = Bot(token=API_TOKEN, proxy=PROXY_URL)

# If auth is required:
# bot = Bot(token=API_TOKEN, proxy=PROXY_URL, proxy_auth=PROXY_AUTH)
dp = Dispatcher(bot)


async def fetch(url, session):
    async with session.get(url) as response:
        return await response.text()


@dp.message_handler(commands=["start"])
async def cmd_start(message: types.Message):
    # fetching urls will take some time, so notify user that everything is OK
    await types.ChatActions.typing()

    content = []

    # Make request (without proxy)
<<<<<<< HEAD
    ip = await fetch(GET_IP_URL)
    content.append(text(":globe_showing_Americas:", bold("IP:"), code(ip)))
    # This line is formatted to '🌎 *IP:* `YOUR IP`'

    # Make request through proxy
    ip = await fetch(GET_IP_URL, bot.proxy, bot.proxy_auth)
    content.append(text(":locked_with_key:", bold("IP:"), code(ip), italic("via proxy")))
=======
    async with aiohttp.ClientSession() as session:
        ip = await fetch(GET_IP_URL, session)
    content.append(text(':globe_showing_Americas:', bold('IP:'), code(ip)))
    # This line is formatted to '🌎 *IP:* `YOUR IP`'

    # Make request through bot's proxy
    ip = await fetch(GET_IP_URL, bot.session)
    content.append(text(':locked_with_key:', bold('IP:'), code(ip), italic('via proxy')))
>>>>>>> d5f5cea6
    # This line is formatted to '🔐 *IP:* `YOUR IP` _via proxy_'

    # Send content
    await bot.send_message(
        message.chat.id, emojize(text(*content, sep="\n")), parse_mode=ParseMode.MARKDOWN
    )

    # In this example you can see emoji codes: ":globe_showing_Americas:" and ":locked_with_key:"
    # You can find full emoji cheat sheet at https://www.webpagefx.com/tools/emoji-cheat-sheet/
    # For representing emoji codes into real emoji use emoji util (aiogram.utils.emoji)
    # (you have to install emoji module)

    # For example emojize('Moon face :new_moon_face:') is transformed to 'Moon face 🌚'


<<<<<<< HEAD
if __name__ == "__main__":
    start_polling(dp, loop=loop, skip_updates=True)
=======
if __name__ == '__main__':
    start_polling(dp, skip_updates=True)
>>>>>>> d5f5cea6
<|MERGE_RESOLUTION|>--- conflicted
+++ resolved
@@ -10,13 +10,8 @@
 from aiogram.utils.markdown import bold, code, italic, text
 
 # Configure bot here
-<<<<<<< HEAD
-API_TOKEN = "BOT TOKEN HERE"
-PROXY_URL = "http://PROXY_URL"  # Or 'socks5://...'
-=======
 API_TOKEN = 'BOT_TOKEN_HERE'
 PROXY_URL = 'http://PROXY_URL'  # Or 'socks5://host:port'
->>>>>>> d5f5cea6
 
 # NOTE: If authentication is required in your proxy then uncomment next line and change login/password for it
 # PROXY_AUTH = aiohttp.BasicAuth(login='login', password='password')
@@ -25,7 +20,7 @@
 # Also you can use Socks5 proxy but you need manually install aiohttp_socks package.
 
 # Get my ip URL
-GET_IP_URL = "http://bot.whatismyipaddress.com/"
+GET_IP_URL = 'http://bot.whatismyipaddress.com/'
 
 logging.basicConfig(level=logging.INFO)
 
@@ -41,7 +36,7 @@
         return await response.text()
 
 
-@dp.message_handler(commands=["start"])
+@dp.message_handler(commands=['start'])
 async def cmd_start(message: types.Message):
     # fetching urls will take some time, so notify user that everything is OK
     await types.ChatActions.typing()
@@ -49,15 +44,6 @@
     content = []
 
     # Make request (without proxy)
-<<<<<<< HEAD
-    ip = await fetch(GET_IP_URL)
-    content.append(text(":globe_showing_Americas:", bold("IP:"), code(ip)))
-    # This line is formatted to '🌎 *IP:* `YOUR IP`'
-
-    # Make request through proxy
-    ip = await fetch(GET_IP_URL, bot.proxy, bot.proxy_auth)
-    content.append(text(":locked_with_key:", bold("IP:"), code(ip), italic("via proxy")))
-=======
     async with aiohttp.ClientSession() as session:
         ip = await fetch(GET_IP_URL, session)
     content.append(text(':globe_showing_Americas:', bold('IP:'), code(ip)))
@@ -66,13 +52,10 @@
     # Make request through bot's proxy
     ip = await fetch(GET_IP_URL, bot.session)
     content.append(text(':locked_with_key:', bold('IP:'), code(ip), italic('via proxy')))
->>>>>>> d5f5cea6
     # This line is formatted to '🔐 *IP:* `YOUR IP` _via proxy_'
 
     # Send content
-    await bot.send_message(
-        message.chat.id, emojize(text(*content, sep="\n")), parse_mode=ParseMode.MARKDOWN
-    )
+    await bot.send_message(message.chat.id, emojize(text(*content, sep='\n')), parse_mode=ParseMode.MARKDOWN)
 
     # In this example you can see emoji codes: ":globe_showing_Americas:" and ":locked_with_key:"
     # You can find full emoji cheat sheet at https://www.webpagefx.com/tools/emoji-cheat-sheet/
@@ -82,10 +65,5 @@
     # For example emojize('Moon face :new_moon_face:') is transformed to 'Moon face 🌚'
 
 
-<<<<<<< HEAD
-if __name__ == "__main__":
-    start_polling(dp, loop=loop, skip_updates=True)
-=======
 if __name__ == '__main__':
-    start_polling(dp, skip_updates=True)
->>>>>>> d5f5cea6
+    start_polling(dp, skip_updates=True)
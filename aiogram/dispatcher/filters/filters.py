--- conflicted
+++ resolved
@@ -13,11 +13,9 @@
     async def async_wrapper(*args, **kwargs):
         return func(*args, **kwargs)
 
-    if (
-        inspect.isawaitable(func)
-        or inspect.iscoroutinefunction(func)
-        or isinstance(func, AbstractFilter)
-    ):
+    if inspect.isawaitable(func) \
+            or inspect.iscoroutinefunction(func) \
+            or isinstance(func, AbstractFilter):
         return func
     return async_wrapper
 
@@ -25,16 +23,14 @@
 def get_filter_spec(dispatcher, filter_: callable):
     kwargs = {}
     if not callable(filter_):
-        raise TypeError("Filter must be callable and/or awaitable!")
+        raise TypeError('Filter must be callable and/or awaitable!')
 
     spec = inspect.getfullargspec(filter_)
-    if "dispatcher" in spec:
-        kwargs["dispatcher"] = dispatcher
-    if (
-        inspect.isawaitable(filter_)
-        or inspect.iscoroutinefunction(filter_)
-        or isinstance(filter_, AbstractFilter)
-    ):
+    if 'dispatcher' in spec:
+        kwargs['dispatcher'] = dispatcher
+    if inspect.isawaitable(filter_) \
+            or inspect.iscoroutinefunction(filter_) \
+            or isinstance(filter_, AbstractFilter):
         return FilterObj(filter=filter_, kwargs=kwargs, is_async=True)
     else:
         return FilterObj(filter=filter_, kwargs=kwargs, is_async=False)
@@ -86,24 +82,12 @@
     Filters record for factory
     """
 
-<<<<<<< HEAD
-    def __init__(
-        self,
-        callback: typing.Callable,
-        validator: typing.Optional[typing.Callable] = None,
-        event_handlers: typing.Optional[typing.Iterable[Handler]] = None,
-        exclude_event_handlers: typing.Optional[typing.Iterable[Handler]] = None,
-    ):
-=======
     def __init__(self, callback: typing.Union[typing.Callable, 'AbstractFilter'],
                  validator: typing.Optional[typing.Callable] = None,
                  event_handlers: typing.Optional[typing.Iterable[Handler]] = None,
                  exclude_event_handlers: typing.Optional[typing.Iterable[Handler]] = None):
->>>>>>> d5f5cea6
         if event_handlers and exclude_event_handlers:
-            raise ValueError(
-                "'event_handlers' and 'exclude_event_handlers' arguments cannot be used together."
-            )
+            raise ValueError("'event_handlers' and 'exclude_event_handlers' arguments cannot be used together.")
 
         self.callback = callback
         self.event_handlers = event_handlers
@@ -116,17 +100,17 @@
         elif issubclass(callback, AbstractFilter):
             self.resolver = callback.validate
         else:
-            raise RuntimeError("validator is required!")
+            raise RuntimeError('validator is required!')
 
     def resolve(self, dispatcher, event_handler, full_config):
         if not self._check_event_handler(event_handler):
             return
         config = self.resolver(full_config)
         if config:
-            if "dispatcher" not in config:
+            if 'dispatcher' not in config:
                 spec = inspect.getfullargspec(self.callback)
-                if "dispatcher" in spec.args:
-                    config["dispatcher"] = dispatcher
+                if 'dispatcher' in spec.args:
+                    config['dispatcher'] = dispatcher
 
             for key in config:
                 if key in full_config:
@@ -149,9 +133,7 @@
 
     @classmethod
     @abc.abstractmethod
-    def validate(
-        cls, full_config: typing.Dict[str, typing.Any]
-    ) -> typing.Optional[typing.Dict[str, typing.Any]]:
+    def validate(cls, full_config: typing.Dict[str, typing.Any]) -> typing.Optional[typing.Dict[str, typing.Any]]:
         """
         Validate and parse config.
 
@@ -202,9 +184,7 @@
     """
 
     @classmethod
-    def validate(
-        cls, full_config: typing.Dict[str, typing.Any]
-    ) -> typing.Optional[typing.Dict[str, typing.Any]]:
+    def validate(cls, full_config: typing.Dict[str, typing.Any]) -> typing.Optional[typing.Dict[str, typing.Any]]:
         """
         Here method ``validate`` is optional.
         If you need to use filter from filters factory you need to override this method.
@@ -248,7 +228,7 @@
 class _LogicFilter(Filter):
     @classmethod
     def validate(cls, full_config: typing.Dict[str, typing.Any]):
-        raise ValueError("That filter can't be used in filters factory!")
+        raise ValueError('That filter can\'t be used in filters factory!')
 
 
 class NotFilter(_LogicFilter):
@@ -260,6 +240,7 @@
 
 
 class AndFilter(_LogicFilter):
+
     def __init__(self, *targets):
         self.targets = list(wrap_async(target) for target in targets)
 

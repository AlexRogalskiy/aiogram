--- conflicted
+++ resolved
@@ -12,42 +12,25 @@
 if typing.TYPE_CHECKING:
     from ..bot.bot import Bot
 
-__all__ = (
-    "MetaTelegramObject",
-    "TelegramObject",
-    "InputFile",
-    "String",
-    "Integer",
-    "Float",
-    "Boolean",
-)
-
-PROPS_ATTR_NAME = "_props"
-VALUES_ATTR_NAME = "_values"
-ALIASES_ATTR_NAME = "_aliases"
+__all__ = ('MetaTelegramObject', 'TelegramObject', 'InputFile', 'String', 'Integer', 'Float', 'Boolean')
+
+PROPS_ATTR_NAME = '_props'
+VALUES_ATTR_NAME = '_values'
+ALIASES_ATTR_NAME = '_aliases'
 
 # Binding of builtin types
-<<<<<<< HEAD
-InputFile = TypeVar("InputFile", "InputFile", io.BytesIO, io.FileIO, str)
-String = TypeVar("String", bound=str)
-Integer = TypeVar("Integer", bound=int)
-Float = TypeVar("Float", bound=float)
-Boolean = TypeVar("Boolean", bound=bool)
-=======
 InputFile = TypeVar('InputFile', 'InputFile', io.BytesIO, io.FileIO, str)
 String = TypeVar('String', bound=str)
 Integer = TypeVar('Integer', bound=int)
 Float = TypeVar('Float', bound=float)
 Boolean = TypeVar('Boolean', bound=bool)
 T = TypeVar('T')
->>>>>>> d5f5cea6
 
 
 class MetaTelegramObject(type):
     """
     Metaclass for telegram objects
     """
-
     _objects = {}
 
     def __new__(mcs: typing.Type[T], name: str, bases: typing.Tuple[typing.Type], namespace: typing.Dict[str, typing.Any], **kwargs: typing.Any) -> T:
@@ -66,9 +49,7 @@
             aliases.update(getattr(base, ALIASES_ATTR_NAME))
 
         # Scan current object for props
-        for name, prop in (
-            (name, prop) for name, prop in namespace.items() if isinstance(prop, BaseField)
-        ):
+        for name, prop in ((name, prop) for name, prop in namespace.items() if isinstance(prop, BaseField)):
             props[prop.alias] = prop
             if prop.default is not None:
                 values[prop.alias] = prop.default
@@ -169,11 +150,9 @@
 
         bot = Bot.get_current()
         if bot is None:
-            raise RuntimeError(
-                "Can't get bot instance from context. "
-                "You can fix it with setting current instance: "
-                "'Bot.set_current(bot_instance)'"
-            )
+            raise RuntimeError("Can't get bot instance from context. "
+                               "You can fix it with setting current instance: "
+                               "'Bot.set_current(bot_instance)'")
         return bot
 
     def to_python(self) -> typing.Dict[str, typing.Any]:
@@ -243,7 +222,7 @@
         :return:
         """
         if key in self.props:
-            return self.props[key].set_value(self, value, self.conf.get("parent", None))
+            return self.props[key].set_value(self, value, self.conf.get('parent', None))
         raise KeyError(key)
 
     def __contains__(self, item: typing.Dict[str, typing.Any]) -> bool:

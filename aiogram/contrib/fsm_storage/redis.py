--- conflicted
+++ resolved
@@ -11,9 +11,9 @@
 from ...dispatcher.storage import BaseStorage
 from ...utils import json
 
-STATE_KEY = "state"
-STATE_DATA_KEY = "data"
-STATE_BUCKET_KEY = "bucket"
+STATE_KEY = 'state'
+STATE_DATA_KEY = 'data'
+STATE_BUCKET_KEY = 'bucket'
 
 
 class RedisStorage(BaseStorage):
@@ -35,14 +35,7 @@
         await dp.storage.wait_closed()
 
     """
-<<<<<<< HEAD
-
-    def __init__(
-        self, host="localhost", port=6379, db=None, password=None, ssl=None, loop=None, **kwargs
-    ):
-=======
     def __init__(self, host='localhost', port=6379, db=None, password=None, ssl=None, loop=None, **kwargs):
->>>>>>> d5f5cea6
         self._host = host
         self._port = port
         self._db = db
@@ -72,22 +65,15 @@
         # Use thread-safe asyncio Lock because this method without that is not safe
         async with self._connection_lock:
             if self._redis is None:
-                self._redis = await aioredis.create_connection(
-                    (self._host, self._port),
-                    db=self._db,
-                    password=self._password,
-                    ssl=self._ssl,
-                    loop=self._loop,
-                    **self._kwargs,
-                )
+                self._redis = await aioredis.create_connection((self._host, self._port),
+                                                               db=self._db, password=self._password, ssl=self._ssl,
+                                                               loop=self._loop,
+                                                               **self._kwargs)
         return self._redis
 
-    async def get_record(
-        self,
-        *,
-        chat: typing.Union[str, int, None] = None,
-        user: typing.Union[str, int, None] = None,
-    ) -> typing.Dict:
+    async def get_record(self, *,
+                         chat: typing.Union[str, int, None] = None,
+                         user: typing.Union[str, int, None] = None) -> typing.Dict:
         """
         Get record from storage
 
@@ -99,20 +85,13 @@
         addr = f"fsm:{chat}:{user}"
 
         conn = await self.redis()
-        data = await conn.execute("GET", addr)
+        data = await conn.execute('GET', addr)
         if data is None:
-            return {"state": None, "data": {}}
+            return {'state': None, 'data': {}}
         return json.loads(data)
 
-    async def set_record(
-        self,
-        *,
-        chat: typing.Union[str, int, None] = None,
-        user: typing.Union[str, int, None] = None,
-        state=None,
-        data=None,
-        bucket=None,
-    ):
+    async def set_record(self, *, chat: typing.Union[str, int, None] = None, user: typing.Union[str, int, None] = None,
+                         state=None, data=None, bucket=None):
         """
         Write record to storage
 
@@ -131,65 +110,39 @@
         chat, user = self.check_address(chat=chat, user=user)
         addr = f"fsm:{chat}:{user}"
 
-        record = {"state": state, "data": data, "bucket": bucket}
-
-        conn = await self.redis()
-        await conn.execute("SET", addr, json.dumps(record))
-
-    async def get_state(
-        self,
-        *,
-        chat: typing.Union[str, int, None] = None,
-        user: typing.Union[str, int, None] = None,
-        default: typing.Optional[str] = None,
-    ) -> typing.Optional[str]:
-        record = await self.get_record(chat=chat, user=user)
-        return record["state"]
-
-    async def get_data(
-        self,
-        *,
-        chat: typing.Union[str, int, None] = None,
-        user: typing.Union[str, int, None] = None,
-        default: typing.Optional[str] = None,
-    ) -> typing.Dict:
-        record = await self.get_record(chat=chat, user=user)
-        return record["data"]
-
-    async def set_state(
-        self,
-        *,
-        chat: typing.Union[str, int, None] = None,
-        user: typing.Union[str, int, None] = None,
-        state: typing.Optional[typing.AnyStr] = None,
-    ):
-        record = await self.get_record(chat=chat, user=user)
-        await self.set_record(chat=chat, user=user, state=state, data=record["data"])
-
-    async def set_data(
-        self,
-        *,
-        chat: typing.Union[str, int, None] = None,
-        user: typing.Union[str, int, None] = None,
-        data: typing.Dict = None,
-    ):
-        record = await self.get_record(chat=chat, user=user)
-        await self.set_record(chat=chat, user=user, state=record["state"], data=data)
-
-    async def update_data(
-        self,
-        *,
-        chat: typing.Union[str, int, None] = None,
-        user: typing.Union[str, int, None] = None,
-        data: typing.Dict = None,
-        **kwargs,
-    ):
+        record = {'state': state, 'data': data, 'bucket': bucket}
+
+        conn = await self.redis()
+        await conn.execute('SET', addr, json.dumps(record))
+
+    async def get_state(self, *, chat: typing.Union[str, int, None] = None, user: typing.Union[str, int, None] = None,
+                        default: typing.Optional[str] = None) -> typing.Optional[str]:
+        record = await self.get_record(chat=chat, user=user)
+        return record['state']
+
+    async def get_data(self, *, chat: typing.Union[str, int, None] = None, user: typing.Union[str, int, None] = None,
+                       default: typing.Optional[str] = None) -> typing.Dict:
+        record = await self.get_record(chat=chat, user=user)
+        return record['data']
+
+    async def set_state(self, *, chat: typing.Union[str, int, None] = None, user: typing.Union[str, int, None] = None,
+                        state: typing.Optional[typing.AnyStr] = None):
+        record = await self.get_record(chat=chat, user=user)
+        await self.set_record(chat=chat, user=user, state=state, data=record['data'])
+
+    async def set_data(self, *, chat: typing.Union[str, int, None] = None, user: typing.Union[str, int, None] = None,
+                       data: typing.Dict = None):
+        record = await self.get_record(chat=chat, user=user)
+        await self.set_record(chat=chat, user=user, state=record['state'], data=data)
+
+    async def update_data(self, *, chat: typing.Union[str, int, None] = None, user: typing.Union[str, int, None] = None,
+                          data: typing.Dict = None, **kwargs):
         if data is None:
             data = {}
         record = await self.get_record(chat=chat, user=user)
-        record_data = record.get("data", {})
+        record_data = record.get('data', {})
         record_data.update(data, **kwargs)
-        await self.set_record(chat=chat, user=user, state=record["state"], data=record_data)
+        await self.set_record(chat=chat, user=user, state=record['state'], data=record_data)
 
     async def get_states_list(self) -> typing.List[typing.Tuple[int]]:
         """
@@ -200,9 +153,9 @@
         conn = await self.redis()
         result = []
 
-        keys = await conn.execute("KEYS", "fsm:*")
+        keys = await conn.execute('KEYS', 'fsm:*')
         for item in keys:
-            *_, chat, user = item.decode("utf-8").split(":")
+            *_, chat, user = item.decode('utf-8').split(':')
             result.append((chat, user))
 
         return result
@@ -217,52 +170,33 @@
         conn = await self.redis()
 
         if full:
-            await conn.execute("FLUSHDB")
+            await conn.execute('FLUSHDB')
         else:
-            keys = await conn.execute("KEYS", "fsm:*")
-            await conn.execute("DEL", *keys)
+            keys = await conn.execute('KEYS', 'fsm:*')
+            await conn.execute('DEL', *keys)
 
     def has_bucket(self):
         return True
 
-    async def get_bucket(
-        self,
-        *,
-        chat: typing.Union[str, int, None] = None,
-        user: typing.Union[str, int, None] = None,
-        default: typing.Optional[str] = None,
-    ) -> typing.Dict:
-        record = await self.get_record(chat=chat, user=user)
-        return record.get("bucket", {})
-
-    async def set_bucket(
-        self,
-        *,
-        chat: typing.Union[str, int, None] = None,
-        user: typing.Union[str, int, None] = None,
-        bucket: typing.Dict = None,
-    ):
-        record = await self.get_record(chat=chat, user=user)
-        await self.set_record(
-            chat=chat, user=user, state=record["state"], data=record["data"], bucket=bucket
-        )
-
-    async def update_bucket(
-        self,
-        *,
-        chat: typing.Union[str, int, None] = None,
-        user: typing.Union[str, int, None] = None,
-        bucket: typing.Dict = None,
-        **kwargs,
-    ):
-        record = await self.get_record(chat=chat, user=user)
-        record_bucket = record.get("bucket", {})
+    async def get_bucket(self, *, chat: typing.Union[str, int, None] = None, user: typing.Union[str, int, None] = None,
+                         default: typing.Optional[str] = None) -> typing.Dict:
+        record = await self.get_record(chat=chat, user=user)
+        return record.get('bucket', {})
+
+    async def set_bucket(self, *, chat: typing.Union[str, int, None] = None, user: typing.Union[str, int, None] = None,
+                         bucket: typing.Dict = None):
+        record = await self.get_record(chat=chat, user=user)
+        await self.set_record(chat=chat, user=user, state=record['state'], data=record['data'], bucket=bucket)
+
+    async def update_bucket(self, *, chat: typing.Union[str, int, None] = None,
+                            user: typing.Union[str, int, None] = None,
+                            bucket: typing.Dict = None, **kwargs):
+        record = await self.get_record(chat=chat, user=user)
+        record_bucket = record.get('bucket', {})
         if bucket is None:
             bucket = {}
         record_bucket.update(bucket, **kwargs)
-        await self.set_record(
-            chat=chat, user=user, state=record["state"], data=record_bucket, bucket=bucket
-        )
+        await self.set_record(chat=chat, user=user, state=record['state'], data=record_bucket, bucket=bucket)
 
 
 class RedisStorage2(BaseStorage):
@@ -285,28 +219,12 @@
         await dp.storage.wait_closed()
 
     """
-<<<<<<< HEAD
-
-    def __init__(
-        self,
-        host="localhost",
-        port=6379,
-        db=None,
-        password=None,
-        ssl=None,
-        pool_size=10,
-        loop=None,
-        prefix="fsm",
-        **kwargs,
-    ):
-=======
     def __init__(self, host: str = 'localhost', port=6379, db=None, password=None, 
                 ssl=None, pool_size=10, loop=None, prefix='fsm', 
                 state_ttl: int = 0, 
                 data_ttl: int = 0, 
                 bucket_ttl: int = 0, 
                 **kwargs):
->>>>>>> d5f5cea6
         self._host = host
         self._port = port
         self._db = db
@@ -331,20 +249,14 @@
         # Use thread-safe asyncio Lock because this method without that is not safe
         async with self._connection_lock:
             if self._redis is None:
-                self._redis = await aioredis.create_redis_pool(
-                    (self._host, self._port),
-                    db=self._db,
-                    password=self._password,
-                    ssl=self._ssl,
-                    minsize=1,
-                    maxsize=self._pool_size,
-                    loop=self._loop,
-                    **self._kwargs,
-                )
+                self._redis = await aioredis.create_redis_pool((self._host, self._port),
+                                                               db=self._db, password=self._password, ssl=self._ssl,
+                                                               minsize=1, maxsize=self._pool_size,
+                                                               loop=self._loop, **self._kwargs)
         return self._redis
 
     def generate_key(self, *parts):
-        return ":".join(self._prefix + tuple(map(str, parts)))
+        return ':'.join(self._prefix + tuple(map(str, parts)))
 
     async def close(self):
         async with self._connection_lock:
@@ -359,40 +271,25 @@
                 return await self._redis.wait_closed()
             return True
 
-    async def get_state(
-        self,
-        *,
-        chat: typing.Union[str, int, None] = None,
-        user: typing.Union[str, int, None] = None,
-        default: typing.Optional[str] = None,
-    ) -> typing.Optional[str]:
+    async def get_state(self, *, chat: typing.Union[str, int, None] = None, user: typing.Union[str, int, None] = None,
+                        default: typing.Optional[str] = None) -> typing.Optional[str]:
         chat, user = self.check_address(chat=chat, user=user)
         key = self.generate_key(chat, user, STATE_KEY)
         redis = await self.redis()
-        return await redis.get(key, encoding="utf8") or None
-
-    async def get_data(
-        self,
-        *,
-        chat: typing.Union[str, int, None] = None,
-        user: typing.Union[str, int, None] = None,
-        default: typing.Optional[dict] = None,
-    ) -> typing.Dict:
+        return await redis.get(key, encoding='utf8') or None
+
+    async def get_data(self, *, chat: typing.Union[str, int, None] = None, user: typing.Union[str, int, None] = None,
+                       default: typing.Optional[dict] = None) -> typing.Dict:
         chat, user = self.check_address(chat=chat, user=user)
         key = self.generate_key(chat, user, STATE_DATA_KEY)
         redis = await self.redis()
-        raw_result = await redis.get(key, encoding="utf8")
+        raw_result = await redis.get(key, encoding='utf8')
         if raw_result:
             return json.loads(raw_result)
         return default or {}
 
-    async def set_state(
-        self,
-        *,
-        chat: typing.Union[str, int, None] = None,
-        user: typing.Union[str, int, None] = None,
-        state: typing.Optional[typing.AnyStr] = None,
-    ):
+    async def set_state(self, *, chat: typing.Union[str, int, None] = None, user: typing.Union[str, int, None] = None,
+                        state: typing.Optional[typing.AnyStr] = None):
         chat, user = self.check_address(chat=chat, user=user)
         key = self.generate_key(chat, user, STATE_KEY)
         redis = await self.redis()
@@ -401,26 +298,15 @@
         else:
             await redis.set(key, state, expire=self._state_ttl)
 
-    async def set_data(
-        self,
-        *,
-        chat: typing.Union[str, int, None] = None,
-        user: typing.Union[str, int, None] = None,
-        data: typing.Dict = None,
-    ):
+    async def set_data(self, *, chat: typing.Union[str, int, None] = None, user: typing.Union[str, int, None] = None,
+                       data: typing.Dict = None):
         chat, user = self.check_address(chat=chat, user=user)
         key = self.generate_key(chat, user, STATE_DATA_KEY)
         redis = await self.redis()
         await redis.set(key, json.dumps(data), expire=self._data_ttl)
 
-    async def update_data(
-        self,
-        *,
-        chat: typing.Union[str, int, None] = None,
-        user: typing.Union[str, int, None] = None,
-        data: typing.Dict = None,
-        **kwargs,
-    ):
+    async def update_data(self, *, chat: typing.Union[str, int, None] = None, user: typing.Union[str, int, None] = None,
+                          data: typing.Dict = None, **kwargs):
         if data is None:
             data = {}
         temp_data = await self.get_data(chat=chat, user=user, default={})
@@ -430,41 +316,26 @@
     def has_bucket(self):
         return True
 
-    async def get_bucket(
-        self,
-        *,
-        chat: typing.Union[str, int, None] = None,
-        user: typing.Union[str, int, None] = None,
-        default: typing.Optional[dict] = None,
-    ) -> typing.Dict:
+    async def get_bucket(self, *, chat: typing.Union[str, int, None] = None, user: typing.Union[str, int, None] = None,
+                         default: typing.Optional[dict] = None) -> typing.Dict:
         chat, user = self.check_address(chat=chat, user=user)
         key = self.generate_key(chat, user, STATE_BUCKET_KEY)
         redis = await self.redis()
-        raw_result = await redis.get(key, encoding="utf8")
+        raw_result = await redis.get(key, encoding='utf8')
         if raw_result:
             return json.loads(raw_result)
         return default or {}
 
-    async def set_bucket(
-        self,
-        *,
-        chat: typing.Union[str, int, None] = None,
-        user: typing.Union[str, int, None] = None,
-        bucket: typing.Dict = None,
-    ):
+    async def set_bucket(self, *, chat: typing.Union[str, int, None] = None, user: typing.Union[str, int, None] = None,
+                         bucket: typing.Dict = None):
         chat, user = self.check_address(chat=chat, user=user)
         key = self.generate_key(chat, user, STATE_BUCKET_KEY)
         redis = await self.redis()
         await redis.set(key, json.dumps(bucket), expire=self._bucket_ttl)
 
-    async def update_bucket(
-        self,
-        *,
-        chat: typing.Union[str, int, None] = None,
-        user: typing.Union[str, int, None] = None,
-        bucket: typing.Dict = None,
-        **kwargs,
-    ):
+    async def update_bucket(self, *, chat: typing.Union[str, int, None] = None,
+                            user: typing.Union[str, int, None] = None,
+                            bucket: typing.Dict = None, **kwargs):
         if bucket is None:
             bucket = {}
         temp_bucket = await self.get_bucket(chat=chat, user=user)
@@ -483,7 +354,7 @@
         if full:
             await conn.flushdb()
         else:
-            keys = await conn.keys(self.generate_key("*"))
+            keys = await conn.keys(self.generate_key('*'))
             await conn.delete(*keys)
 
     async def get_states_list(self) -> typing.List[typing.Tuple[int]]:
@@ -495,9 +366,9 @@
         conn = await self.redis()
         result = []
 
-        keys = await conn.keys(self.generate_key("*", "*", STATE_KEY), encoding="utf8")
+        keys = await conn.keys(self.generate_key('*', '*', STATE_KEY), encoding='utf8')
         for item in keys:
-            *_, chat, user, _ = item.split(":")
+            *_, chat, user, _ = item.split(':')
             result.append((chat, user))
 
         return result
@@ -519,7 +390,7 @@
     if not isinstance(storage2, RedisStorage):
         raise TypeError(f"{type(storage2)} is not RedisStorage instance.")
 
-    log = logging.getLogger("aiogram.RedisStorage")
+    log = logging.getLogger('aiogram.RedisStorage')
 
     for chat, user in await storage1.get_states_list():
         state = await storage1.get_state(chat=chat, user=user)

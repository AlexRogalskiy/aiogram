import warnings

try:
    from .bot import Bot
except ImportError as e:
    if e.name == 'aiohttp':
        warnings.warn('Dependencies is not installed!', category=ImportWarning)
    else:
        raise

from .utils.versions import Stage, Version

<<<<<<< HEAD
VERSION = Version(1, 0, 2, stage=Stage.FINAL, build=0)
=======
try:
    import uvloop
except ImportError:
    pass
else:
    import asyncio

    asyncio.set_event_loop_policy(uvloop.EventLoopPolicy())

VERSION = Version(1, 0, 3, stage=Stage.DEV, build=0)
>>>>>>> 9de31422
API_VERSION = Version(3, 5)

__version__ = VERSION.version
__api_version__ = API_VERSION.version<|MERGE_RESOLUTION|>--- conflicted
+++ resolved
@@ -10,9 +10,6 @@
 
 from .utils.versions import Stage, Version
 
-<<<<<<< HEAD
-VERSION = Version(1, 0, 2, stage=Stage.FINAL, build=0)
-=======
 try:
     import uvloop
 except ImportError:
@@ -22,8 +19,7 @@
 
     asyncio.set_event_loop_policy(uvloop.EventLoopPolicy())
 
-VERSION = Version(1, 0, 3, stage=Stage.DEV, build=0)
->>>>>>> 9de31422
+VERSION = Version(1, 0, 3, stage=Stage.FINAL, build=0)
 API_VERSION = Version(3, 5)
 
 __version__ = VERSION.version

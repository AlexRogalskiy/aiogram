--- conflicted
+++ resolved
@@ -38,9 +38,5 @@
     'utils'
 ]
 
-<<<<<<< HEAD
-__version__ = '2.0'
-=======
 __version__ = '2.0.1'
->>>>>>> dcc43190
 __api_version__ = '4.1'
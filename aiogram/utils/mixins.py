--- conflicted
+++ resolved
@@ -1,16 +1,16 @@
 import contextvars
 from typing import TypeVar, Type
 
-__all__ = ("DataMixin", "ContextInstanceMixin")
+__all__ = ('DataMixin', 'ContextInstanceMixin')
 
 
 class DataMixin:
     @property
     def data(self):
-        data = getattr(self, "_data", None)
+        data = getattr(self, '_data', None)
         if data is None:
             data = {}
-            setattr(self, "_data", data)
+            setattr(self, '_data', data)
         return data
 
     def __getitem__(self, item):
@@ -26,16 +26,12 @@
         return self.data.get(key, default)
 
 
-T = TypeVar("T")
+T = TypeVar('T')
 
 
 class ContextInstanceMixin:
     def __init_subclass__(cls, **kwargs):
-<<<<<<< HEAD
-        cls.__context_instance = contextvars.ContextVar("instance_" + cls.__name__)
-=======
         cls.__context_instance = contextvars.ContextVar(f'instance_{cls.__name__}')
->>>>>>> d5f5cea6
         return cls
 
     @classmethod
@@ -47,11 +43,5 @@
     @classmethod
     def set_current(cls: Type[T], value: T):
         if not isinstance(value, cls):
-<<<<<<< HEAD
-            raise TypeError(
-                f"Value should be instance of '{cls.__name__}' not '{type(value).__name__}'"
-            )
-=======
             raise TypeError(f'Value should be instance of {cls.__name__!r} not {type(value).__name__!r}')
->>>>>>> d5f5cea6
         cls.__context_instance.set(value)